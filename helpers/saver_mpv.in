--- conflicted
+++ resolved
@@ -17,21 +17,12 @@
 : ${XSECURELOCK_LIST_VIDEOS_COMMAND:=find ~/Videos -type f}
 : ${XSECURELOCK_IMAGE_DURATION_SECONDS:=1}
 
-<<<<<<< HEAD
 # On SIGUSR1, we simply keep going, as this signal should only restart
 # the sleep timer.
 trap '' USR1
 
-sh -c "$XSECURELOCK_LIST_VIDEOS_COMMAND" | shuf | head -n 256 |\
-@path_to_mpv@ \
-  --no-input-terminal \
-  --really-quiet \
-  --no-stop-screensaver \
-  --wid="${XSCREENSAVER_WINDOW}" \
-  --no-audio \
-  --shuffle \
-  --playlist=- &
-=======
+# Run mpv in a loop so we can quickly restart mpv in case it exits (has shown
+# the last picture/video).
 while true; do
   sh -c "$XSECURELOCK_LIST_VIDEOS_COMMAND" | shuf | head -n 256 |\
   @path_to_mpv@ \
@@ -48,5 +39,4 @@
   sleep 1
   wait
 done &
->>>>>>> c5feba5c
 exec ./saver_blank