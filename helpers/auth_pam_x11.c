/*
Copyright 2014 Google Inc. All rights reserved.

Licensed under the Apache License, Version 2.0 (the "License");
you may not use this file except in compliance with the License.
You may obtain a copy of the License at

    http://www.apache.org/licenses/LICENSE-2.0

Unless required by applicable law or agreed to in writing, software
distributed under the License is distributed on an "AS IS" BASIS,
WITHOUT WARRANTIES OR CONDITIONS OF ANY KIND, either express or implied.
See the License for the specific language governing permissions and
limitations under the License.
*/

#include <X11/X.h>                  // for Atom, Success, None, GCBackground
#include <X11/Xlib.h>               // for XDrawString, XTextWidth, XFontStruct
#include <X11/extensions/XKB.h>     // for XkbUseCoreKbd, XkbGroupNamesMask
#include <X11/extensions/XKBstr.h>  // for XkbStateRec, _XkbDesc, _XkbNamesRec
#include <locale.h>                 // for NULL, setlocale, LC_CTYPE
#include <pwd.h>                    // for getpwuid, passwd
#include <security/_pam_types.h>    // for PAM_SUCCESS, pam_strerror, pam_re...
#include <security/pam_appl.h>      // for pam_end, pam_start, pam_acct_mgmt
#include <stdio.h>                  // for fprintf, stderr, perror, NULL
#include <stdlib.h>                 // for mblen, exit, free, calloc, getenv
#include <string.h>                 // for memcpy, strlen, memset
#include <sys/select.h>             // for timeval, select, FD_SET, FD_ZERO
#include <unistd.h>                 // for gethostname, getuid, read, ssize_t

#ifdef HAVE_XKB
#include <X11/XKBlib.h>  // for XkbFreeClientMap, XkbGetIndicator...
#endif

#include "../env_settings.h"      // for GetStringSetting
#include "../mlock_page.h"        // for MLOCK_PAGE
#include "../xscreensaver_api.h"  // for ReadWindowID
#include "monitors.h"             // for Monitor, GetMonitors, IsMonitorCh...

//! The blinking interval in microseconds.
#define BLINK_INTERVAL (250 * 1000)

//! The maximum time to wait at a prompt for user input in microseconds.
#define PROMPT_TIMEOUT (5 * 60 * 1000 * 1000)

//! The X11 display.
Display *display;

//! The X11 window to draw in. Provided from $XSCREENSAVER_WINDOW.
Window window;

//! The X11 graphics context to draw with.
GC gc;

//! The font for the PAM messages.
XFontStruct *font;

//! The Black color (used as background).
unsigned long Black;

//! The White color (used as foreground).
unsigned long White;

//! Set if a conversation error has happened during the last PAM call.
static int conv_error = 0;

<<<<<<< HEAD
#define MAX_MONITORS 16
static int num_monitors;
static Monitor monitors[MAX_MONITORS];
=======
//! The cursor character displayed at the end of the masked password input.
static const char cursor[] = "_";
>>>>>>> 30488bce

#ifdef HAVE_XKB
/*! \brief Check which modifiers are active.
 *
 * \return The current modifier mask as a string.
 */
const char *get_indicators() {
  static char buf[128];
  char *p;

  XkbDescPtr xkb;
  xkb = XkbGetMap(display, 0, XkbUseCoreKbd);
  if (XkbGetNames(display, XkbIndicatorNamesMask | XkbGroupNamesMask, xkb) !=
      Success) {
    fprintf(stderr, "XkbGetNames failed\n");
    XkbFreeClientMap(xkb, 0, True);
    return "";
  }
  XkbStateRec state;
  if (XkbGetState(display, XkbUseCoreKbd, &state) != Success) {
    fprintf(stderr, "XkbGetState failed\n");
    XkbFreeClientMap(xkb, 0, True);
    return "";
  }
  unsigned int istate;
  if (XkbGetIndicatorState(display, XkbUseCoreKbd, &istate) != Success) {
    fprintf(stderr, "XkbGetIndicatorState failed\n");
    XkbFreeClientMap(xkb, 0, True);
    return "";
  }

  p = buf;

  const char *word = "Keyboard: ";
  size_t n = strlen(word);
  if (n >= sizeof(buf) - (p - buf)) {
    fprintf(stderr, "Not enough space to store intro '%s'.\n", word);
    return "";
  }
  memcpy(p, word, n);
  p += n;

  word = XGetAtomName(display, xkb->names->groups[state.group]);
  n = strlen(word);
  if (n >= sizeof(buf) - (p - buf)) {
    fprintf(stderr, "Not enough space to store group name '%s'.\n", word);
    return "";
  }
  memcpy(p, word, n);
  p += n;

  int i;
  for (i = 0; i < XkbNumIndicators; i++) {
    if (!(istate & (1 << i))) {
      continue;
    }
    Atom namea = xkb->names->indicators[i];
    if (namea == None) {
      continue;
    }
    const char *word = XGetAtomName(display, namea);
    size_t n = strlen(word);
    if (n + 2 >= sizeof(buf) - (p - buf)) {
      fprintf(stderr, "Not enough space to store modifier name '%s'.\n", word);
      continue;
    }
    memcpy(p, ", ", 2);
    memcpy(p + 2, word, n);
    p += n + 2;
  }
  *p = 0;
  return buf;
}
#endif

/*! \brief Display a string in the window.
 *
 * The given title and message will be displayed on all screens. In case caps
 * lock is enabled, the string's case will be inverted.
 *
 * \param title The title of the message.
 * \param str The message itself.
 */
void display_string(const char *title, const char *str) {
  static int region_x;
  static int region_y;
  static int region_w = 0;
  static int region_h = 0;

  int th = font->max_bounds.ascent + font->max_bounds.descent + 4;
  int to = font->max_bounds.ascent + 2;  // Text at to has bbox from 0 to th.

  int len_title = strlen(title);
  int tw_title = XTextWidth(font, title, len_title);

  int len_str = strlen(str);
  int tw_str = XTextWidth(font, str, len_str);

  int tw_cursor = XTextWidth(font, cursor, strlen(cursor));

#ifdef HAVE_XKB
  const char *indicators = get_indicators();
  int len_indicators = strlen(indicators);
  int tw_indicators = XTextWidth(font, indicators, len_indicators);
#endif

  if (region_w == 0 || region_h == 0) {
    XClearWindow(display, window);
  }

  int i;
  for (i = 0; i < num_monitors; ++i) {
    int cx = monitors[i].x + monitors[i].width / 2;
    int cy = monitors[i].y + monitors[i].height / 2;
    int sy = cy + to - th * 2;

    // Clear the region last written to.
    if (region_w != 0 && region_h != 0) {
      XClearArea(display, window, cx + region_x, cy + region_y, region_w,
                 region_h, False);
    }

    XDrawString(display, window, gc, cx - tw_title / 2, sy, title, len_title);

    XDrawString(display, window, gc, cx - tw_str / 2, sy + th * 2, str,
                len_str);

#ifdef HAVE_XKB
    XDrawString(display, window, gc, cx - tw_indicators / 2, sy + th * 3,
                indicators, len_indicators);
#endif
  }

  // Remember the region we just wrote to, relative to cx and cy.
  region_w = tw_title;
  if (tw_str > region_w) {
    region_w = tw_str;
  }
#ifdef HAVE_XKB
  if (tw_indicators > region_w) {
    region_w = tw_indicators;
  }
#endif
  region_w += tw_cursor;
  region_x = -region_w / 2;
#ifdef HAVE_XKB
  region_h = 4 * th;
#else
  region_h = 3 * th;
#endif
  region_y = -region_h / 2;
}

/*! \brief Show a message to the user.
 *
 * \param msg The message.
 * \param is_error If true, the message is assumed to be an error.
 */
void alert(const char *msg, int is_error) {
  // Display message.
  display_string(is_error ? "Error" : "PAM says", msg);

  // Sleep for up to 1 second _or_ a key press.
  struct timeval timeout;
  timeout.tv_sec = 1;
  timeout.tv_usec = 0;
  fd_set set;
  FD_ZERO(&set);
  FD_SET(0, &set);
  select(1, &set, NULL, NULL, &timeout);
}

//! The size of the buffer to store the password in. Not NUL terminated.
#define PWBUF_SIZE 256

//! The size of the buffer to use for display, with space for cursor and NUL.
#define DISPLAYBUF_SIZE (PWBUF_SIZE + 2)

/*! \brief Ask a question to the user.
 *
 * \param msg The message.
 * \param response The response will be stored in a newly allocated buffer here.
 *   The caller is supposed to eventually free() it.
 * \param echo If true, the input will be shown; otherwise it will be hidden
 *   (password entry).
 * \return PAM_SUCCESS if successful, anything else otherwise.
 */
int prompt(const char *msg, char **response, int echo) {
  // Ask something. Return strdup'd string.
  struct {
    // The received X11 event.
    XEvent ev;

    // Input buffer. Not NUL-terminated.
    char pwbuf[PWBUF_SIZE];
    // Current input length.
    size_t pwlen;

    // Display buffer. If echo is 0, this will only contain asterisks, a
    // possible cursor, and be NUL-terminated.
    char displaybuf[DISPLAYBUF_SIZE];
    // Display buffer length.
    size_t displaylen;

    // Character read buffer.
    char inputbuf;

    // Temporary position variables that might leak properties about the
    // password and thus are in the private struct too.
    size_t prevpos;
    size_t pos;
    int len;
  } priv;
  int blinks = 0;

  if (!echo && MLOCK_PAGE(&priv, sizeof(priv)) < 0) {
    perror("mlock");
    // We continue anyway, as the user being unable to unlock the screen is
    // worse. But let's alert the user.
    alert("Password will not be stored securely.", 1);
  }

  priv.pwlen = 0;

  int max_blinks = PROMPT_TIMEOUT / BLINK_INTERVAL;

  for (;;) {
    if (echo) {
      memcpy(priv.displaybuf, priv.pwbuf, priv.pwlen);
      priv.displaylen = priv.pwlen;
    } else {
      mblen(NULL, 0);
      priv.pos = priv.displaylen = 0;
      while (priv.pos < priv.pwlen) {
        ++priv.displaylen;
        // Note: this won't read past priv.pwlen.
        priv.len = mblen(priv.pwbuf + priv.pos, priv.pwlen - priv.pos);
        if (priv.len <= 0) {
          // This guarantees to "eat" one byte each step. Therefore,
          // priv.displaylen <= priv.pwlen is ensured.
          break;
        }
        priv.pos += priv.len;
      }
      memset(priv.displaybuf, '*', priv.displaylen);
    }
    // Note that priv.pwlen <= sizeof(priv.pwbuf) and thus
    // priv.pwlen + 2 <= sizeof(priv.displaybuf).
    priv.displaybuf[priv.displaylen] = (blinks % 2) ? ' ' : *cursor;
    priv.displaybuf[priv.displaylen + 1] = 0;
    display_string(msg, priv.displaybuf);

    // Blink the cursor.
    ++blinks;
    if (blinks > max_blinks) {
      return PAM_CONV_ERR;
    }

    struct timeval timeout;
    timeout.tv_sec = BLINK_INTERVAL / 1000000;
    timeout.tv_usec = BLINK_INTERVAL % 1000000;

    for (;;) {
      fd_set set;
      FD_ZERO(&set);
      FD_SET(0, &set);
      int nfds = select(1, &set, NULL, NULL, &timeout);
      if (nfds < 0) {
        perror("select");
        return PAM_CONV_ERR;
      }
      if (nfds == 0) {
        // Blink...
        break;
      }

      // From now on, only do nonblocking selects so we update the screen ASAP.
      timeout.tv_usec = 0;

      // Force the cursor to be in visible state while typing. This also resets
      // the prompt timeout.
      blinks = 0;

      ssize_t nread = read(0, &priv.inputbuf, 1);
      if (nread <= 0) {
        fprintf(stderr, "EOF on password input - bailing out.\n");
        return PAM_CONV_ERR;
      }
      switch (priv.inputbuf) {
        case '\b':
        case '\177': {
          // Backwards skip with multibyte support.
          mblen(NULL, 0);
          priv.pos = priv.prevpos = 0;
          while (priv.pos < priv.pwlen) {
            priv.prevpos = priv.pos;
            // Note: this won't read past priv.pwlen.
            priv.len = mblen(priv.pwbuf + priv.pos, priv.pwlen - priv.pos);
            if (priv.len <= 0) {
              // This guarantees to "eat" one byte each step. Therefore,
              // this cannot loop endlessly.
              break;
            }
            priv.pos += priv.len;
          }
          priv.pwlen = priv.prevpos;
          break;
        }
        case 0:
        case '\033':
          return PAM_CONV_ERR;
        case '\r':
        case '\n':
          *response = malloc(priv.pwlen + 1);
          if (!echo && MLOCK_PAGE(*response, priv.pwlen + 1) < 0) {
            perror("mlock");
            // We continue anyway, as the user being unable to unlock the screen
            // is worse. But let's alert the user of this.
            alert("Password has not been stored securely.", 1);
          }
          memcpy(*response, priv.pwbuf, priv.pwlen);
          (*response)[priv.pwlen] = 0;
          return PAM_SUCCESS;
        default:
          if (priv.pwlen < sizeof(priv.pwbuf)) {
            priv.pwbuf[priv.pwlen] = priv.inputbuf;
            ++priv.pwlen;
          } else {
            fprintf(stderr, "Password entered is too long - bailing out.\n");
            return PAM_CONV_ERR;
          }
          break;
      }
    }

    // Handle X11 events that queued up.
    while (XPending(display) && (XNextEvent(display, &priv.ev), 1)) {
      if (IsMonitorChangeEvent(display, priv.ev.type)) {
        num_monitors = GetMonitors(display, window, monitors, MAX_MONITORS);
        XClearWindow(display, window);
      }
    }
  }
}

/*! \brief Perform a single PAM conversation step.
 *
 * \param msg The PAM message.
 * \param resp The PAM response to store the output in.
 * \return The PAM status (PAM_SUCCESS in case of success, or anything else in
 *   case of error).
 */
int converse_one(const struct pam_message *msg, struct pam_response *resp) {
  resp->resp_retcode = 0;  // Unused but should be set to zero.
  switch (msg->msg_style) {
    case PAM_PROMPT_ECHO_OFF:
      return prompt(msg->msg, &resp->resp, 0);
    case PAM_PROMPT_ECHO_ON:
      return prompt(msg->msg, &resp->resp, 1);
    case PAM_ERROR_MSG:
      alert(msg->msg, 1);
      return PAM_SUCCESS;
    case PAM_TEXT_INFO:
      alert(msg->msg, 0);
      return PAM_SUCCESS;
  }
  return PAM_CONV_ERR;
}

/*! \brief Perform a PAM conversation.
 *
 * \param num_msg The number of conversation steps to execute.
 * \param msg The PAM messages.
 * \param resp The PAM responses to store the output in.
 * \param appdata_ptr Unused.
 * \return The PAM status (PAM_SUCCESS in case of success, or anything else in
 *   case of error).
 */
int converse(int num_msg, const struct pam_message **msg,
             struct pam_response **resp, void *appdata_ptr) {
  (void)appdata_ptr;

  if (conv_error) {
    fprintf(stderr,
            "converse() got called again with %d messages (first: %s) after "
            "having failed before - this is very likely a bug in the PAM "
            "module having made the call. Bailing out.\n",
            num_msg, num_msg <= 0 ? "(none)" : msg[0]->msg);
    exit(1);
  }

  *resp = calloc(num_msg, sizeof(struct pam_response));

  int i;
  for (i = 0; i < num_msg; ++i) {
    int status = converse_one(msg[i], &(*resp)[i]);
    if (status != PAM_SUCCESS) {
      for (i = 0; i < num_msg; ++i) {
        free((*resp)[i].resp);
      }
      free(*resp);
      *resp = NULL;
      conv_error = 1;
      return status;
    }
  }

  return PAM_SUCCESS;
}

/*! \brief Perform a single PAM operation with retrying logic.
 */
int call_pam_with_retries(int (*pam_call)(pam_handle_t *, int),
                          pam_handle_t *pam, int flags) {
  int attempt = 0;
  for (;;) {
    conv_error = 0;
    int status = pam_call(pam, flags);
    if (conv_error) {  // Timeout or escape.
      return status;
    }
    switch (status) {
      // Never retry these:
      case PAM_ABORT:             // This is fine.
      case PAM_MAXTRIES:          // D'oh.
      case PAM_NEW_AUTHTOK_REQD:  // hunter2 no longer good enough.
      case PAM_SUCCESS:           // Duh.
        return status;
      default:
        // Let's try again then.
        ++attempt;
        if (attempt >= 3) {
          return status;
        }
        break;
    }
  }
}

/*! \brief Perform PAM authentication.
 *
 * \param username The user name to authenticate as.
 * \param hostname The host name to authenticate on.
 * \param conv The PAM conversation handler.
 * \param pam The PAM handle will be returned here.
 * \return The PAM status (PAM_SUCCESS after successful authentication, or
 *   anything else in case of error).
 */
int authenticate(const char *username, const char *hostname,
                 struct pam_conv *conv, pam_handle_t **pam) {
  const char *service_name =
      GetStringSetting("XSECURELOCK_PAM_SERVICE", PAM_SERVICE_NAME);
  int status = pam_start(service_name, username, conv, pam);
  if (status != PAM_SUCCESS) {
    fprintf(stderr, "pam_start: %d\n",
            status);  // Or can one call pam_strerror on a NULL handle?
    return status;
  }

  status = pam_set_item(*pam, PAM_RHOST, hostname);
  if (status != PAM_SUCCESS) {
    fprintf(stderr, "pam_set_item: %s\n", pam_strerror(*pam, status));
    return status;
  }
  status = pam_set_item(*pam, PAM_RUSER, username);
  if (status != PAM_SUCCESS) {
    fprintf(stderr, "pam_set_item: %s\n", pam_strerror(*pam, status));
    return status;
  }
  status = pam_set_item(*pam, PAM_TTY, getenv("DISPLAY"));
  if (status != PAM_SUCCESS) {
    fprintf(stderr, "pam_set_item: %s\n", pam_strerror(*pam, status));
    return status;
  }

  status = call_pam_with_retries(pam_authenticate, *pam, 0);
  if (status != PAM_SUCCESS) {
    if (!conv_error) {
      fprintf(stderr, "pam_authenticate: %s\n", pam_strerror(*pam, status));
    }
    return status;
  }

  int status2 = call_pam_with_retries(pam_acct_mgmt, *pam, 0);
  if (status2 == PAM_NEW_AUTHTOK_REQD) {
    status2 =
        call_pam_with_retries(pam_chauthtok, *pam, PAM_CHANGE_EXPIRED_AUTHTOK);
#ifdef PAM_CHECK_ACCOUNT_TYPE
    if (status2 != PAM_SUCCESS) {
      if (!conv_error) {
        fprintf(stderr, "pam_chauthtok: %s\n", pam_strerror(*pam, status2));
      }
      return status2;
    }
#endif
  }

#ifdef PAM_CHECK_ACCOUNT_TYPE
  if (status2 != PAM_SUCCESS) {
    // If this one is true, it must be coming from pam_acct_mgmt, as
    // pam_chauthtok's result already has been checked against PAM_SUCCESS.
    if (!conv_error) {
      fprintf(stderr, "pam_acct_mgmt: %s\n", pam_strerror(*pam, status2));
    }
    return status2;
  }
#endif

  return status;
}

/*! \brief The main program.
 *
 * Usage: XSCREENSAVER_WINDOW=window_id ./auth_pam_x11; status=$?
 *
 * \return 0 if authentication successful, anything else otherwise.
 */
int main() {
  setlocale(LC_CTYPE, "");

  if ((display = XOpenDisplay(NULL)) == NULL) {
    fprintf(stderr, "could not connect to $DISPLAY\n");
    return 1;
  }

  char hostname[256];
  if (gethostname(hostname, sizeof(hostname))) {
    perror("gethostname");
    return 1;
  }

  struct passwd *pwd = getpwuid(getuid());
  if (!pwd) {
    perror("getpwuid");
    return 1;
  }

  window = ReadWindowID();
  if (window == None) {
    fprintf(stderr, "Invalid/no window ID in XSCREENSAVER_WINDOW.\n");
    return 1;
  }

  Black = BlackPixel(display, DefaultScreen(display));
  White = WhitePixel(display, DefaultScreen(display));

  font = NULL;
  const char *font_name = GetStringSetting("XSECURELOCK_FONT", "");
  if (font_name[0] != 0) {
    font = XLoadQueryFont(display, font_name);
    if (font == NULL) {
      fprintf(stderr,
              "could not load the specified font %s - trying to fall back to "
              "fixed\n",
              font_name);
    }
  }
  if (font == NULL) {
    font = XLoadQueryFont(display, "fixed");
  }
  if (font == NULL) {
    fprintf(stderr, "could not load a mind-bogglingly stupid font\n");
    exit(1);
  }

  XGCValues gcattrs;
  gcattrs.function = GXcopy;
  gcattrs.foreground = White;
  gcattrs.background = Black;
  gcattrs.font = font->fid;
  gc = XCreateGC(display, window,
                 GCFunction | GCForeground | GCBackground | GCFont, &gcattrs);
  XSetWindowBackground(display, window, Black);

  SelectMonitorChangeEvents(display, window);
  num_monitors = GetMonitors(display, window, monitors, MAX_MONITORS);

  struct pam_conv conv;
  conv.conv = converse;
  conv.appdata_ptr = NULL;

  pam_handle_t *pam;
  int status = authenticate(pwd->pw_name, hostname, &conv, &pam);
  int status2 = pam_end(pam, status);
  if (status != PAM_SUCCESS) {
    // The caller already displayed an error.
    return 1;
  }
  if (status2 != PAM_SUCCESS) {
    fprintf(stderr, "pam_end: %s\n", pam_strerror(pam, status2));
    return 1;
  }

  return 0;
}<|MERGE_RESOLUTION|>--- conflicted
+++ resolved
@@ -64,14 +64,12 @@
 //! Set if a conversation error has happened during the last PAM call.
 static int conv_error = 0;
 
-<<<<<<< HEAD
+//! The cursor character displayed at the end of the masked password input.
+static const char cursor[] = "_";
+
 #define MAX_MONITORS 16
 static int num_monitors;
 static Monitor monitors[MAX_MONITORS];
-=======
-//! The cursor character displayed at the end of the masked password input.
-static const char cursor[] = "_";
->>>>>>> 30488bce
 
 #ifdef HAVE_XKB
 /*! \brief Check which modifiers are active.
