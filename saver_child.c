/*
Copyright 2014 Google Inc. All rights reserved.

Licensed under the Apache License, Version 2.0 (the "License");
you may not use this file except in compliance with the License.
You may obtain a copy of the License at

    http://www.apache.org/licenses/LICENSE-2.0

Unless required by applicable law or agreed to in writing, software
distributed under the License is distributed on an "AS IS" BASIS,
WITHOUT WARRANTIES OR CONDITIONS OF ANY KIND, either express or implied.
See the License for the specific language governing permissions and
limitations under the License.
*/

#include "saver_child.h"

#include <errno.h>     // for ECHILD, EINTR, errno
#include <signal.h>    // for kill, SIGTERM
#include <stdio.h>     // for perror, fprintf, NULL, etc
#include <stdlib.h>    // for exit, EXIT_FAILURE, etc
#include <sys/wait.h>  // for WEXITSTATUS, waitpid, etc
#include <unistd.h>    // for pid_t, execl, fork, setsid

#include "xscreensaver_api.h"

//! The PIDs of currently running saver children, or 0 if not running.
static pid_t saver_child_pid[MAX_SAVERS] = {0};

void WatchSaverChild(Display* dpy, Window w, int index, const char* executable,
                     int should_be_running) {
<<<<<<< HEAD
  if (index < 0 || index >= MAX_SAVERS) {
    fprintf(stderr, "Saver index out of range: !(0 <= %d < %d).", index,
            MAX_SAVERS);
    return;
  }

  if (!should_be_running && saver_child_pid[index] != 0) {
    // Kill the whole process group.
    kill(saver_child_pid[index], SIGTERM);
    kill(-saver_child_pid[index], SIGTERM);
    while (saver_child_pid[index]) {
      int status;
      pid_t pid = waitpid(saver_child_pid[index], &status, 0);
=======
  if (saver_child_pid != 0) {
    if (!should_be_running) {
      // Kill the whole process group.
      kill(saver_child_pid, SIGTERM);
      kill(-saver_child_pid, SIGTERM);
    }
    do {
      int status;
      pid_t pid =
          waitpid(saver_child_pid, &status, should_be_running ? WNOHANG : 0);
>>>>>>> 0e237d11
      if (pid < 0) {
        switch (errno) {
          case ECHILD:
            // The process is dead. Fine.
<<<<<<< HEAD
            saver_child_pid[index] = 0;
=======
            kill(-saver_child_pid, SIGTERM);
            saver_child_pid = 0;
            XClearWindow(dpy, w);
>>>>>>> 0e237d11
            break;
          case EINTR:
            // Waitpid was interrupted. Need to retry.
            break;
          default:
            // Assume the child still lives. Shouldn't ever happen.
            perror("waitpid");
            break;
        }
      } else if (pid == saver_child_pid[index]) {
        if (WIFEXITED(status)) {
          // Auth child exited.
          if (should_be_running) {
            // To be sure, let's also kill its process group before we restart
            // it (no need to do this if we already did above).
            kill(-saver_child_pid, SIGTERM);
          }
          saver_child_pid = 0;
          if (WEXITSTATUS(status) != EXIT_SUCCESS) {
            fprintf(stderr, "Saver child failed with status %d.\n",
                    WEXITSTATUS(status));
          }
<<<<<<< HEAD
          saver_child_pid[index] = 0;
=======
>>>>>>> 0e237d11
          // Now is the time to remove anything the child may have displayed.
          XClearWindow(dpy, w);
        }
        // Otherwise it was suspended or whatever. We need to keep waiting.
      } else if (pid == 0 && should_be_running) {
        // We're still alive.
      } else {
        fprintf(stderr, "Unexpectedly woke up for PID %d.\n", (int)pid);
      }
    } while (!should_be_running && saver_child_pid != 0);
  }

  if (should_be_running && saver_child_pid[index] == 0) {
    pid_t pid = fork();
    if (pid == -1) {
      perror("fork");
    } else if (pid == 0) {
      // Child process.
      setsid();
      ExportWindowID(w);
      execl(executable, executable, NULL);
      perror("execl");
      exit(EXIT_FAILURE);
    } else {
      // Parent process after successful fork.
      saver_child_pid[index] = pid;
    }
  }
}<|MERGE_RESOLUTION|>--- conflicted
+++ resolved
@@ -30,43 +30,29 @@
 
 void WatchSaverChild(Display* dpy, Window w, int index, const char* executable,
                      int should_be_running) {
-<<<<<<< HEAD
   if (index < 0 || index >= MAX_SAVERS) {
     fprintf(stderr, "Saver index out of range: !(0 <= %d < %d).", index,
             MAX_SAVERS);
     return;
   }
 
-  if (!should_be_running && saver_child_pid[index] != 0) {
-    // Kill the whole process group.
-    kill(saver_child_pid[index], SIGTERM);
-    kill(-saver_child_pid[index], SIGTERM);
-    while (saver_child_pid[index]) {
-      int status;
-      pid_t pid = waitpid(saver_child_pid[index], &status, 0);
-=======
-  if (saver_child_pid != 0) {
+  if (saver_child_pid[index] != 0) {
     if (!should_be_running) {
       // Kill the whole process group.
-      kill(saver_child_pid, SIGTERM);
-      kill(-saver_child_pid, SIGTERM);
+      kill(saver_child_pid[index], SIGTERM);
+      kill(-saver_child_pid[index], SIGTERM);
     }
     do {
       int status;
-      pid_t pid =
-          waitpid(saver_child_pid, &status, should_be_running ? WNOHANG : 0);
->>>>>>> 0e237d11
+      pid_t pid = waitpid(saver_child_pid[index], &status,
+                          should_be_running ? WNOHANG : 0);
       if (pid < 0) {
         switch (errno) {
           case ECHILD:
             // The process is dead. Fine.
-<<<<<<< HEAD
+            kill(-saver_child_pid[index], SIGTERM);
             saver_child_pid[index] = 0;
-=======
-            kill(-saver_child_pid, SIGTERM);
-            saver_child_pid = 0;
             XClearWindow(dpy, w);
->>>>>>> 0e237d11
             break;
           case EINTR:
             // Waitpid was interrupted. Need to retry.
@@ -82,17 +68,13 @@
           if (should_be_running) {
             // To be sure, let's also kill its process group before we restart
             // it (no need to do this if we already did above).
-            kill(-saver_child_pid, SIGTERM);
+            kill(-saver_child_pid[index], SIGTERM);
           }
-          saver_child_pid = 0;
+          saver_child_pid[index] = 0;
           if (WEXITSTATUS(status) != EXIT_SUCCESS) {
             fprintf(stderr, "Saver child failed with status %d.\n",
                     WEXITSTATUS(status));
           }
-<<<<<<< HEAD
-          saver_child_pid[index] = 0;
-=======
->>>>>>> 0e237d11
           // Now is the time to remove anything the child may have displayed.
           XClearWindow(dpy, w);
         }
@@ -102,7 +84,7 @@
       } else {
         fprintf(stderr, "Unexpectedly woke up for PID %d.\n", (int)pid);
       }
-    } while (!should_be_running && saver_child_pid != 0);
+    } while (!should_be_running && saver_child_pid[index] != 0);
   }
 
   if (should_be_running && saver_child_pid[index] == 0) {
