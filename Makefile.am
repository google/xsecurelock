# Copyright 2014 Google Inc. All rights reserved.
#
# Licensed under the Apache License, Version 2.0 (the "License");
# you may not use this file except in compliance with the License.
# You may obtain a copy of the License at
#
#     http://www.apache.org/licenses/LICENSE-2.0
#
# Unless required by applicable law or agreed to in writing, software
# distributed under the License is distributed on an "AS IS" BASIS,
# WITHOUT WARRANTIES OR CONDITIONS OF ANY KIND, either express or implied.
# See the License for the specific language governing permissions and
# limitations under the License.

CLEANFILES =

AM_CFLAGS = -Wall -Wextra -D_POSIX_C_SOURCE=200112L -D_XOPEN_SOURCE=600

macros = \
	-DHELPER_PATH=\"$(pkglibexecdir)\" \
	-DDOCS_PATH=\"$(docdir)\" \
	-DAUTH_EXECUTABLE=\"@auth_executable@\" \
	-DAUTHPROTO_EXECUTABLE=\"@authproto_executable@\" \
	-DGLOBAL_SAVER_EXECUTABLE=\"@global_saver_executable@\" \
	-DSAVER_EXECUTABLE=\"@saver_executable@\" \
	-DPAM_SERVICE_NAME=\"@pam_service_name@\"
if HAVE_LIBBSD
macros += -DHAVE_LIBBSD
endif
if PAM_CHECK_ACCOUNT_TYPE
macros += -DPAM_CHECK_ACCOUNT_TYPE
endif
if HAVE_XSCREENSAVER_EXT
macros += -DHAVE_XSCREENSAVER_EXT
endif
if HAVE_XSYNC_EXT
macros += -DHAVE_XSYNC_EXT
endif
if HAVE_XCOMPOSITE_EXT
macros += -DHAVE_XCOMPOSITE_EXT
endif
if HAVE_XF86MISC_EXT
macros += -DHAVE_XF86MISC_EXT
endif
if HAVE_XFIXES_EXT
macros += -DHAVE_XFIXES_EXT
endif
if HAVE_XFT_EXT
macros += -DHAVE_XFT_EXT
endif
if HAVE_XRANDR_EXT
macros += -DHAVE_XRANDR_EXT
endif
if HAVE_XKB_EXT
macros += -DHAVE_XKB_EXT
endif

bin_PROGRAMS = \
	xsecurelock
xsecurelock_SOURCES = \
	auth_child.c auth_child.h \
	env_settings.c env_settings.h \
	logging.c logging.h \
	mlock_page.h \
	main.c \
	saver_child.c saver_child.h \
	unmap_all.c unmap_all.h \
	util.c util.h \
	version.c version.h \
	wait_pgrp.c wait_pgrp.h \
	wm_properties.c wm_properties.h \
	xscreensaver_api.c xscreensaver_api.h
nodist_xsecurelock_SOURCES = \
	env_helpstr.inc
xsecurelock_CPPFLAGS = $(macros) $(LIBBSD_CFLAGS)
xsecurelock_LDADD = $(LIBBSD_LIBS)

helpersdir = $(pkglibexecdir)
helpers_SCRIPTS = \
	helpers/saver_blank
if HAVE_HTPASSWD
helpers_SCRIPTS += \
	helpers/authproto_htpasswd
endif
if HAVE_MPLAYER
helpers_SCRIPTS += \
	helpers/saver_mplayer
endif
if HAVE_MPV
helpers_SCRIPTS += \
	helpers/saver_mpv
endif
if HAVE_PAMTESTER
helpers_SCRIPTS += \
	helpers/authproto_pamtester
endif
if HAVE_XSCREENSAVER
helpers_SCRIPTS += \
	helpers/saver_xscreensaver
endif

helpers_PROGRAMS = \
	pgrp_placeholder
pgrp_placeholder_SOURCES = \
	helpers/pgrp_placeholder.c

helpers_PROGRAMS += \
	saver_multiplex
saver_multiplex_SOURCES = \
	env_settings.c env_settings.h \
	helpers/monitors.c helpers/monitors.h \
	helpers/saver_multiplex.c \
	logging.c logging.h \
	saver_child.c saver_child.h \
	wait_pgrp.c wait_pgrp.h \
	wm_properties.c wm_properties.h \
	xscreensaver_api.c xscreensaver_api.h
saver_multiplex_CPPFLAGS = $(macros)

helpers_PROGRAMS += \
	dimmer
dimmer_SOURCES = \
	env_settings.c env_settings.h \
	helpers/dimmer.c \
	logging.c logging.h \
	wm_properties.c wm_properties.h
dimmer_CPPFLAGS = $(macros)

if HAVE_IDLE_TIMER
helpers_PROGRAMS += \
	until_nonidle
until_nonidle_SOURCES = \
	env_settings.c env_settings.h \
	helpers/until_nonidle.c \
	logging.c logging.h \
	wait_pgrp.c wait_pgrp.h
until_nonidle_CPPFLAGS = $(macros)
endif

helpers_PROGRAMS += \
	auth_x11
auth_x11_SOURCES = \
	env_info.c env_info.h \
	env_settings.c env_settings.h \
	helpers/authproto.c helpers/authproto.h \
	helpers/auth_x11.c \
	helpers/monitors.c helpers/monitors.h \
	logging.c logging.h \
	mlock_page.h \
	util.c util.h \
	wait_pgrp.c wait_pgrp.h \
	wm_properties.c wm_properties.h \
	xscreensaver_api.c xscreensaver_api.h
auth_x11_CPPFLAGS = $(macros) $(XFT_CFLAGS) $(LIBBSD_CFLAGS)
auth_x11_LDADD = $(XFT_LIBS) $(LIBBSD_LIBS)

if HAVE_PAM
helpers_PROGRAMS += \
	authproto_pam
authproto_pam_SOURCES = \
	env_info.c env_info.h \
	env_settings.c env_settings.h \
	helpers/authproto.c helpers/authproto.h \
	helpers/authproto_pam.c \
	logging.c logging.h \
	mlock_page.h \
	util.c util.h
authproto_pam_CPPFLAGS = $(macros) $(LIBBSD_CFLAGS)
authproto_pam_LDADD = $(LIBBSD_LIBS)
endif

doc_DATA = \
	CONTRIBUTING \
	LICENSE \
	README.md

if HAVE_PANDOC
man1_MANS = xsecurelock.1
xsecurelock.1.md: doc/xsecurelock.1.md README.md
	{ \
		grep -B 9999 'ENV VARIABLES HERE' doc/xsecurelock.1.md; \
		grep -A 9999 'ENV VARIABLES START' README.md |\
			grep -B 9999 'ENV VARIABLES END'; \
		grep -A 9999 'ENV VARIABLES HERE' doc/xsecurelock.1.md; \
	} > xsecurelock.1.md
xsecurelock.1: xsecurelock.1.md
	$(path_to_pandoc) -s -f markdown -t man -o $@ $<
CLEANFILES += xsecurelock.1.md xsecurelock.1
endif

# Some tools that we sure don't wan to install
noinst_PROGRAMS = cat_authproto nvidia_break_compositor get_compositor remap_all
cat_authproto_SOURCES = \
	logging.c logging.h \
	helpers/authproto.c helpers/authproto.h \
	test/cat_authproto.c
nvidia_break_compositor_SOURCES = \
	test/nvidia_break_compositor.c
nvidia_break_compositor_CPPFLAGS = $(macros)
get_compositor_SOURCES = \
	test/get_compositor.c
get_compositor_CPPFLAGS = $(macros)
remap_all_SOURCES= \
	test/remap_all.c \
	unmap_all.c unmap_all.h
remap_all_CPPFLAGS = $(macros)

FORCE:
version.c: FORCE
	if [ -n "$(GIT_VERSION)" ]; then \
		echo "const char *const git_version = \"$(GIT_VERSION)\";" \
			> version.c; \
	elif git describe --always --dirty >/dev/null 2>&1; then \
		echo "const char *const git_version = \"` \
			git describe --always --dirty \
		`\";" > version.c; \
	else \
		: version.c must exist in non-git builds.; \
		cat version.c; \
	fi
.PRECIOUS: version.c  # Old one is better than none.

env_helpstr.inc: README.md # Autogenerate for --help.
	grep -A 9999 'ENV VARIABLES START' "$<" |\
		grep -B 9999 'ENV VARIABLES END' |\
		grep '^[ *]' |\
		sed -e 's,\\\|",\\&,g; s,$$,\\n",; s,^,",;' > "$@"
xsecurelock-main.$(OBJEXT): env_helpstr.inc

EXTRA_DIST = \
	CONTRIBUTING \
	LICENSE \
	README.md \
	autogen.sh \
<<<<<<< HEAD
	debian \
	docs/xsecurelock.md.1 \
=======
	doc/xsecurelock.md.1 \
>>>>>>> 46533492
	helpers/saver_blank \
	run-linters.sh \
	test \
	version.c

examplesdir = $(docdir)/examples
dist_examples_DATA = \
	doc/examples/saver_livestreams

if HAVE_DOXYGEN
doxyfile.stamp:
	$(DOXYGEN) Doxyfile
	echo Timestamp > doxyfile.stamp

CLEANFILES += doxyfile.stamp

all-local: doxyfile.stamp

clean-local:
	$(RM) -r $(top_srcdir)/doxy
endif<|MERGE_RESOLUTION|>--- conflicted
+++ resolved
@@ -232,12 +232,8 @@
 	LICENSE \
 	README.md \
 	autogen.sh \
-<<<<<<< HEAD
 	debian \
-	docs/xsecurelock.md.1 \
-=======
 	doc/xsecurelock.md.1 \
->>>>>>> 46533492
 	helpers/saver_blank \
 	run-linters.sh \
 	test \
